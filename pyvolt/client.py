from asyncio import get_event_loop
from typing import Optional, Callable, Any
import aiohttp

<<<<<<< HEAD
from .http import HTTPClient
=======
from .http import HttpHandler
from .ws import WebSocketHandler
>>>>>>> 5778cc53


class Client:
    """
    Base pyvolt client.

    Attributes:
        client: aiohttp.ClientSession
            The aiohttp client session.
        http: pyvolt.HttpHandler  
            The http handler.
        ws: pyvolt.WebSocketHandler
            The websocket handler.
        listeners: dict
            A dictionary of listeners.
        raw_listeners: dict
            A dictionary of raw listeners.
        loop: asyncio.AbstractEventLoop
            The event loop.
    """

    def __init__(self):
        self.client = aiohttp.ClientSession()
<<<<<<< HEAD
        self.http = HTTPClient()
=======
        self.http = None
>>>>>>> 5778cc53
        self.ws = None
        self.listeners = {}
        self.raw_listeners = {}
        self.loop = get_event_loop()

    def listen(self, event: str, raw: Optional[bool]=False):
        """
        Registers a function to listen for an event.

        Args:
            event: str
                The event to listen for.
            raw: bool
                Whether or not to listen for raw events.
        """
        def inner(func: Callable[[dict[any, any]], any]):
            if raw:
                self.raw_listeners[event.lower()] = func
            else:
                self.listeners[event.lower()] = func
            return func
        return inner

    def run(self, token: str):
        """
        Run the client.
        """
        self.http = HttpHandler(self.client, token)
        self.ws = WebSocketHandler(self.client, self.http, token, self.dispatch, self.raw_dispatch)
        self.loop.run_until_complete(self.ws.connect())

    async def dispatch(self, event: str, *args, **kwargs):
        if event.lower() in self.listeners:
            await self.listeners[event.lower()](*args, **kwargs)
    
    async def raw_dispatch(self, payload: dict[any, any]):
        event = payload["type"].lower()
        if event.lower() in self.raw_listeners:
            await self.raw_listeners[event.lower()](payload)<|MERGE_RESOLUTION|>--- conflicted
+++ resolved
@@ -2,12 +2,8 @@
 from typing import Optional, Callable, Any
 import aiohttp
 
-<<<<<<< HEAD
-from .http import HTTPClient
-=======
 from .http import HttpHandler
 from .ws import WebSocketHandler
->>>>>>> 5778cc53
 
 
 class Client:
@@ -31,11 +27,7 @@
 
     def __init__(self):
         self.client = aiohttp.ClientSession()
-<<<<<<< HEAD
-        self.http = HTTPClient()
-=======
         self.http = None
->>>>>>> 5778cc53
         self.ws = None
         self.listeners = {}
         self.raw_listeners = {}
