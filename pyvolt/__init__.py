--- conflicted
+++ resolved
@@ -1,8 +1,5 @@
 """
 An amazing description.
 """
-<<<<<<< HEAD
-=======
 
->>>>>>> 5778cc53
 from .client import Client