from __future__ import annotations
<<<<<<< HEAD
from typing import TYPE_CHECKING, Any, Callable, TypeVar, Optional, Iterable
=======

from typing import TYPE_CHECKING, Any, Callable, Optional, TypeVar
>>>>>>> 81bd5bd9

if TYPE_CHECKING:
    pass

T = TypeVar("T")

<<<<<<< HEAD
def get(base: Iterable[T], predicate: Callable[[T], bool]) -> Optional[T]:
=======

def get(base: list[T], predicate: Callable[[T], bool]) -> Optional[T]:
>>>>>>> 81bd5bd9
    for item in base:
        if predicate(item):
            return item
    return None<|MERGE_RESOLUTION|>--- conflicted
+++ resolved
@@ -1,22 +1,12 @@
 from __future__ import annotations
-<<<<<<< HEAD
-from typing import TYPE_CHECKING, Any, Callable, TypeVar, Optional, Iterable
-=======
-
-from typing import TYPE_CHECKING, Any, Callable, Optional, TypeVar
->>>>>>> 81bd5bd9
+from typing import TYPE_CHECKING, Callable, Optional, TypeVar, Iterable
 
 if TYPE_CHECKING:
     pass
 
 T = TypeVar("T")
 
-<<<<<<< HEAD
 def get(base: Iterable[T], predicate: Callable[[T], bool]) -> Optional[T]:
-=======
-
-def get(base: list[T], predicate: Callable[[T], bool]) -> Optional[T]:
->>>>>>> 81bd5bd9
     for item in base:
         if predicate(item):
             return item
