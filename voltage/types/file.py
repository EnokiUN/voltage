<<<<<<< HEAD
from __future__ import annotations
from typing import TypedDict, Literal
from typing_extensions import NotRequired

class FileMetadataPayload(TypedDict):
=======
from typing import Literal, TypedDict

from typing_extensions import NotRequired


class FileMetaDataPayload(TypedDict):
>>>>>>> f478fb4a
    type: Literal["Video", "Image", "File", "Text", "Audio"]
    height: NotRequired[int]
    width: NotRequired[int]


class FilePayload(TypedDict):
    _id: str
    tag: str
    size: int
    filename: str
    metadata: FileMetadataPayload
    content_type: str<|MERGE_RESOLUTION|>--- conflicted
+++ resolved
@@ -1,17 +1,8 @@
-<<<<<<< HEAD
 from __future__ import annotations
 from typing import TypedDict, Literal
 from typing_extensions import NotRequired
 
 class FileMetadataPayload(TypedDict):
-=======
-from typing import Literal, TypedDict
-
-from typing_extensions import NotRequired
-
-
-class FileMetaDataPayload(TypedDict):
->>>>>>> f478fb4a
     type: Literal["Video", "Image", "File", "Text", "Audio"]
     height: NotRequired[int]
     width: NotRequired[int]
