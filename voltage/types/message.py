<<<<<<< HEAD
from __future__ import annotations
from __future__ import annotations
from typing import TYPE_CHECKING, TypedDict, List, Union
=======
from typing import TYPE_CHECKING, List, TypedDict

>>>>>>> f478fb4a
from typing_extensions import NotRequired

if TYPE_CHECKING:
    from .embed import EmbedPayload
    from .file import FileMetadataPayload


class ContentPayload(TypedDict):
    id: str
    by: NotRequired[str]
    name: NotRequired[str]


EditedPayload = TypedDict("EditedPayload", {"$date": str})


class MasqueradePayload(TypedDict):
    name: str
    avatar: str


class MessagePayload(TypedDict):
    _id: str
    channel: str
    author: str
    content: Union[str, ContentPayload]
    attachments: NotRequired[List[FileMetadataPayload]]
    edited: NotRequired[EditedPayload]
    embeds: NotRequired[List[EmbedPayload]]
    mentions: NotRequired[List[str]]
    replies: NotRequired[List[str]]
    masquerade: NotRequired[MasqueradePayload]


class MessageReplyPayload(TypedDict):
    id: str
    mention: bool<|MERGE_RESOLUTION|>--- conflicted
+++ resolved
@@ -1,11 +1,5 @@
-<<<<<<< HEAD
-from __future__ import annotations
 from __future__ import annotations
 from typing import TYPE_CHECKING, TypedDict, List, Union
-=======
-from typing import TYPE_CHECKING, List, TypedDict
-
->>>>>>> f478fb4a
 from typing_extensions import NotRequired
 
 if TYPE_CHECKING:
