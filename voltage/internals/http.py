--- conflicted
+++ resolved
@@ -164,23 +164,6 @@
             The id of the user.
         """
         return await self.request("GET", f"users/{user_id}/default_avatar")
-
-<<<<<<< HEAD
-    async def fetch_mutuals(self, user_id: str) -> Dict[str, List[str]]:
-=======
-    async def fetch_mutuals(
-        self, user_id: str
-    ):  # NOTE: Zomatre in the Revolt Server said that this is just for Session tokens, and the docs are wrong
->>>>>>> f478fb4a
-        """
-        Gets the mutual friends and servers with a user.
-
-        Parameters
-        ----------
-        user_id: str
-            The id of the user.
-        """
-        return await self.request("GET", f"users/{user_id}/mutual")
 
     async def fetch_dms(self) -> List[DMChannelPayload]:
         """
@@ -273,11 +256,7 @@
         """
         return await self.request("POST", f"channels/{channel_id}/invites")
 
-<<<<<<< HEAD
     async def set_role_perms(self, channel_id: str, role_id: str, permission: int) -> PermissionPayload:
-=======
-    async def set_role_perms(self, channel_id: str, role_id: str, permissions: int):
->>>>>>> f478fb4a
         """
         Sets the permissions of a role in a channel.
 
@@ -294,11 +273,7 @@
             "PUT", f"channels/{channel_id}/permissions/{role_id}", json={"permissions": permissions}
         )
 
-<<<<<<< HEAD
     async def set_default_perms(self, channel_id: str, permission: int) -> PermissionPayload:
-=======
-    async def set_default_perms(self, channel_id: str, permissions: int):
->>>>>>> f478fb4a
         """
         Sets the default permissions of a channel.
 
@@ -318,21 +293,11 @@
         channel_id: str,
         content: str,
         *,
-<<<<<<< HEAD
         attachments: Optional[List[Union[str, File]]] = None,
         embeds: Optional[List[TextEmbedPayload]] = None,
         replies: Optional[List[MessageReplyPayload]] = None,
         masquerade: Optional[MasqueradePayload] = None,
     ) -> MessagePayload:
-=======
-        attachments: Optional[List[str]] = None,
-        embeds: Optional[
-            List[Dict[Literal["type", "icon_url", "url", "title", "description", "media", "colour"], str]]
-        ] = None,
-        replies: Optional[List[Dict[Literal["id", "mention"], Union[str, bool]]]] = None,
-        masquerade: Optional[Dict[Literal["name", "avatar"], str]] = None,
-    ):
->>>>>>> f478fb4a
         """
         Sends a message to a channel.
 
@@ -427,20 +392,8 @@
         return await self.request("GET", f"channels/{channel_id}/messages/{message_id}")
 
     async def edit_message(
-<<<<<<< HEAD
         self, channel_id: str, message_id: str, content: str, *, embeds: Optional[List[TextEmbedPayload]] = None
     ) -> MessagePayload:
-=======
-        self,
-        channel_id: str,
-        message_id: str,
-        content: str,
-        *,
-        embeds: Optional[
-            List[Dict[Literal["type", "icon_url", "url", "title", "description", "media", "colour"], str]]
-        ] = None,
-    ):
->>>>>>> f478fb4a
         """
         Edits a message.
 
@@ -786,11 +739,7 @@
         """
         return await self.request("GET", f"servers/{server_id}/bans")
 
-<<<<<<< HEAD
-    async def set_role_permission(self, server_id: str, role_id: str, permissions: Dict[str, int]) -> RolePayload:
-=======
-    async def set_role_permission(self, server_id: str, role_id: str, permissions: int):
->>>>>>> f478fb4a
+    async def set_role_permission(self, server_id: str, role_id: str, permissions: int) -> RolePayload:
         """
         Sets the permissions of a role.
 
@@ -805,11 +754,7 @@
         """
         return await self.request("PUT", f"servers/{server_id}/roles/{role_id}", json={"permissions": permissions})
 
-<<<<<<< HEAD
-    async def set_default_permissions(self, server_id: str, permissions: Dict[str, int]) -> ServerPayload:
-=======
-    async def set_default_permissions(self, server_id: str, permissions: int):
->>>>>>> f478fb4a
+    async def set_default_permissions(self, server_id: str, permissions: int) -> ServerPayload:
         """
         Sets the default permissions of a server.
 
