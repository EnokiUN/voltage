--- conflicted
+++ resolved
@@ -1,12 +1,6 @@
 from __future__ import annotations
-<<<<<<< HEAD
 from asyncio import gather, AbstractEventLoop
 from typing import TYPE_CHECKING, Dict, Optional, Any
-=======
-
-from asyncio import gather, get_running_loop
-from typing import TYPE_CHECKING, Any, Dict, Optional
->>>>>>> bd266c5e
 
 # Internal imports
 from .http import HTTPHandler
@@ -18,21 +12,7 @@
 
 
 if TYPE_CHECKING:
-<<<<<<< HEAD
     from ..types import MessagePayload, ChannelPayload, MemberPayload, UserPayload, DMChannelPayload, ServerPayload, OnReadyPayload
-=======
-    from .. import Channel, DMChannel, Member, Message, Server, User, create_channel
-    from ..types import (
-        ChannelPayload,
-        DMChannelPayload,
-        MemberPayload,
-        MessagePayload,
-        OnReadyPayload,
-        ServerPayload,
-        UserPayload,
-    )
-
->>>>>>> bd266c5e
 
 class CacheHandler:
     """
@@ -44,12 +24,7 @@
 
     It provides methods to get the object from the cache, or to add it to the cache.
     """
-<<<<<<< HEAD
     def __init__(self, http: HTTPHandler, loop: AbstractEventLoop, message_limit: int = 5000):
-=======
-
-    def __init__(self, http: HTTPHandler, message_limit: int = 5000):
->>>>>>> bd266c5e
         self.http = http
         self.message_limit = message_limit
         self.loop = loop
