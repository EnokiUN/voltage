from __future__ import annotations

from asyncio import get_event_loop, sleep
from json import loads
from typing import TYPE_CHECKING, Any, Callable, Dict

if TYPE_CHECKING:
<<<<<<< HEAD
    from ..types import OnReadyPayload, OnMessagePayload
    from .http import HTTPHandler
=======
    from aiohttp import ClientSession, ClientWebSocketResponse

    from ..types import OnReadyPayload
>>>>>>> 25bbf49d
    from .cache import CacheHandler
    from .http import HTTPHandler


class WebSocketHandler:
    """
    The base Voltage Websocket Handler.

    Attributes
    ----------
    client: :class:`aiohttp.ClientSession`
        The aiohttp client session.
    http: :class:`voltage.internals.HTTPHandler`
        The http handler.
    cache: :class:`voltage.internals.CacheHandler`
        The cache handler.
    ws: :class:`aiohttp.ClientWebSocketResponse`
        The websocket.
    token: :class:`str`
        The bot token.
    dispatch: Callable[..., Any]
        The dispatch function.
    raw_dispatch: Callable[[Dict[Any, Any]], Any]
        The raw dispatch function.
    loop: :class:`asyncio.AbstractEventLoop`
        The event loop.
    """

    __slots__ = ("client", "http", "cache", "ws", "token", "dispatch", "raw_dispatch", "loop")

    def __init__(
        self,
        client: ClientSession,
        http: HTTPHandler,
        cache: CacheHandler,
        token: str,
        dispatch: Callable[..., Any],
        raw_dispatch: Callable[[Dict[Any, Any]], Any],
    ):
        self.loop = get_event_loop()
        self.client = client
        self.http = http
        self.cache = cache
        self.ws: ClientWebSocketResponse
        self.token = token
        self.dispatch = dispatch
        self.raw_dispatch = raw_dispatch

    async def authorize(self):
        """
        Sends an authorization request to the websocket api.
        """
        await self.ws.send_json({"type": "Authenticate", "token": self.token})

    async def heartbeat(self):
        """
        Sends regular heartbeats to the websocket api.
        """
        while True:
            await self.ws.ping()
            await sleep(15)

    async def connect(self):
        """
        Starts the websocket.
        """
        info = await self.http.get_api_info()
        ws_url = info["ws"]
        self.ws = await self.client.ws_connect(ws_url)
        await self.authorize()
        self.loop.create_task(self.heartbeat())
        async for message in self.ws:
            payload = loads(message.data)
            self.loop.create_task(self.handle_event(payload))
            self.loop.create_task(self.raw_dispatch(payload))

    async def handle_event(self, payload: Dict[Any, Any]):
        """
        Handles an event.
        """
        event = payload["type"].lower()
        if func := getattr(self, f"handle_{event}", None):
            await func(payload)

    async def handle_ready(self, payload: OnReadyPayload):
        """
        Handles the ready event.
        """
        await self.cache.handle_ready_caching(payload)
        await self.dispatch("ready")

    async def handle_message(self, payload: OnMessagePayload):
        """
        Handles the message event.
        """
        await self.dispatch("message", self.cache.add_message(payload))<|MERGE_RESOLUTION|>--- conflicted
+++ resolved
@@ -5,17 +5,10 @@
 from typing import TYPE_CHECKING, Any, Callable, Dict
 
 if TYPE_CHECKING:
-<<<<<<< HEAD
     from ..types import OnReadyPayload, OnMessagePayload
     from .http import HTTPHandler
-=======
+    from .cache import CacheHandler
     from aiohttp import ClientSession, ClientWebSocketResponse
-
-    from ..types import OnReadyPayload
->>>>>>> 25bbf49d
-    from .cache import CacheHandler
-    from .http import HTTPHandler
-
 
 class WebSocketHandler:
     """
