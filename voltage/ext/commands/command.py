from __future__ import annotations

from inspect import Parameter, _empty, signature
from itertools import zip_longest
<<<<<<< HEAD

from voltage import Message, User, Member, NotEnoughArgs, UserNotFound, MemberNotFound

if TYPE_CHECKING:
    from .client import CommandsClient
=======
from shlex import split
from typing import TYPE_CHECKING, Any, Awaitable, Callable, Optional, Union

from ...errors import MemberNotFound, NotEnoughArgs, UserNotFound

if TYPE_CHECKING:
    from ...client import Client
    from ...member import Member
    from ...message import Message
    from ...user import User
>>>>>>> 86e8142b
    from .cog import Cog


class CommandContext:
    """
    A context for a command.

    Attributes
    ----------
    message: :class:`voltage.Message`
        The message that invoked the command.
    content: :class:`str`
        The content of the message that invoked the command.
    author: Union[:class:`voltage.User`, :class:`voltage.Member`]
        The author of the message that invoked the command.
    channel: :class:`voltage.Channel`
        The channel that the command was invoked in.
    server: :class:`voltage.Server`
        The server that the command was invoked in.
    command: :class:`Command`
        The command that was invoked.
    """

    __slots__ = (
        "message",
        "content",
        "author",
        "channel",
        "server",
        "send",
        "reply",
        "delete",
        "command",
        "me",
        "client",
    )

    def __init__(self, message: Message, command: Command, client: CommandsClient):
        self.message = message
        self.content = message.content
        self.author = message.author
        self.channel = message.channel
        self.server = message.server
        self.reply = message.reply
        self.delete = message.delete
        self.command = command
        self.client = client

        self.send = getattr(message.channel, "send")
        if message.server:
            self.me: Optional[Member] = client.cache.get_member(message.server.id, client.user.id)
        else:
            self.me = None


class Command:
    """
    A class representing a command.

    Attributes
    ----------
    name: :class:`str`
        The name of the command.
    description: Optional[:class:`str`]
        The description of the command.
    aliases: Optional[List[:class:`str`]]
        The aliases of the command.
    """

    __slots__ = ("func", "name", "description", "aliases", "error_handler", "signature", "cog")

    def __init__(
        self,
        func: Callable[..., Awaitable[Any]],
        name: Optional[str] = None,
        description: Optional[str] = None,
        aliases: Optional[list[str]] = None,
        cog: Optional[Cog] = None,
    ):
        self.func = func
        self.name = name or func.__name__
        self.description = description or func.__doc__
        self.aliases = aliases or [self.name]
        self.error_handler: Optional[Callable[[Exception, CommandContext], Awaitable[Any]]] = None
        self.signature = signature(func)
        self.cog = cog

    def error(self, func: Callable[[Exception, CommandContext], Awaitable[Any]]):
        """
        Sets the error handler for this command.

        Parameters
        ----------
        func: :class:`Callable[[Exception, CommandContext], Awaitable[Any]]`
            The function to call when an error occurs.
        """
        self.error_handler = func
        return self

    async def convert_arg(self, arg: Parameter, given: str, context: CommandContext) -> Any:
        annotation = arg.annotation
        if given is None:
            return None
        elif isinstance(annotation, str):
            return given
        elif annotation is _empty or annotation is Any or issubclass(annotation, str):
            return given
        elif issubclass(annotation, int):
            return int(given)
        elif issubclass(annotation, float):
            return float(given)
        elif issubclass(annotation, Member):
            if context.server:
                member = context.server.get_member(given)
                if member is None:
                    raise MemberNotFound(given)
                return member
            raise MemberNotFound(given)
        elif issubclass(annotation, User):
            user = context.client.get_user(given)
            if user is None:
                raise UserNotFound(given)
            return user

    async def invoke(self, context: CommandContext, prefix: str):
        if context.content is None:
            return
        if len((params := self.signature.parameters)) > 1:
            given = split(context.content[len(prefix + self.name) :])
            args: list[str] = []
            kwargs = {}

            for i, (param, arg) in enumerate(zip_longest(list(params.items())[1:], given)):
                if param is None:
                    break
                name, data = param

                if data.kind == data.VAR_POSITIONAL or data.kind == data.POSITIONAL_OR_KEYWORD:
                    if arg is None:
                        if data.default is _empty:
                            raise NotEnoughArgs(self, len(params) - 1, len(args))
                        arg = data.default
                    args.append(await self.convert_arg(data, arg, context))

                elif data.kind == data.KEYWORD_ONLY:
                    if i == len(params) - 2:
                        if arg is None:
                            if data.default is _empty:
                                raise NotEnoughArgs(self, len(params) - 1, len(given))
                            kwargs[name] = await self.convert_arg(data, data.default, context)
                            break
                        kwargs[name] = await self.convert_arg(data, " ".join(given[i:]), context)
                    else:
                        if arg is None:
                            if data.default is _empty:
                                raise NotEnoughArgs(self, len(params) - 1, len(given))
                            arg = data.default
                        kwargs[name] = await self.convert_arg(data, arg, context)

            if self.error_handler:
                try:
                    return await self.func(context, *args, **kwargs)
                except Exception as e:
                    return await self.error_handler(e, context)
            return await self.func(context, *args, **kwargs)
        if self.error_handler:
            try:
                return await self.func(context)
            except Exception as e:
                return await self.error_handler(e, context)
        return await self.func(context)<|MERGE_RESOLUTION|>--- conflicted
+++ resolved
@@ -1,25 +1,14 @@
 from __future__ import annotations
+from typing import TYPE_CHECKING, Any, Awaitable, Callable, Optional, Union
 
 from inspect import Parameter, _empty, signature
 from itertools import zip_longest
-<<<<<<< HEAD
+from shlex import split
 
 from voltage import Message, User, Member, NotEnoughArgs, UserNotFound, MemberNotFound
 
 if TYPE_CHECKING:
     from .client import CommandsClient
-=======
-from shlex import split
-from typing import TYPE_CHECKING, Any, Awaitable, Callable, Optional, Union
-
-from ...errors import MemberNotFound, NotEnoughArgs, UserNotFound
-
-if TYPE_CHECKING:
-    from ...client import Client
-    from ...member import Member
-    from ...message import Message
-    from ...user import User
->>>>>>> 86e8142b
     from .cog import Cog
 
 
