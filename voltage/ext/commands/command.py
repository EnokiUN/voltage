--- conflicted
+++ resolved
@@ -8,12 +8,7 @@
 
 # internal imports
 from voltage import Member, MemberNotFound, Message, NotEnoughArgs, User, UserNotFound
-<<<<<<< HEAD
 from . import converters
-=======
-
-from . import converter
->>>>>>> e6b446de
 
 if TYPE_CHECKING:
     from .check import Check
