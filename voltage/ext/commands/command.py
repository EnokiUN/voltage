--- conflicted
+++ resolved
@@ -73,7 +73,8 @@
         self.send = getattr(message.channel, "send", dummy_func)
         self.typing = getattr(message.channel, "typing", dummy_func)
         if message.server:
-            self.me: Optional[Member] = client.cache.get_member(message.server.id, client.user.id)
+            self.me: Optional[Member] = client.cache.get_member(
+                message.server.id, client.user.id)
         else:
             self.me = None
 
@@ -100,23 +101,8 @@
         The usage of the command.
     """
 
-<<<<<<< HEAD
     __slots__ = ("func", "name", "description", "aliases",
                  "error_handler", "signature", "cog", "checks", "usage_str", "subclassed")
-=======
-    __slots__ = (
-        "func",
-        "name",
-        "description",
-        "aliases",
-        "error_handler",
-        "signature",
-        "cog",
-        "checks",
-        "usage",
-        "subclassed",
-    )
->>>>>>> 6a297684
 
     def __init__(
         self,
@@ -130,7 +116,8 @@
         self.name = name or func.__name__
         self.description = description or func.__doc__
         self.aliases = aliases or [self.name]
-        self.error_handler: Optional[Callable[[Exception, CommandContext], Awaitable[Any]]] = None
+        self.error_handler: Optional[Callable[[
+            Exception, CommandContext], Awaitable[Any]]] = None
         self.signature = signature(func)
         self.cog = cog
         self.checks: list[Check] = []
@@ -197,7 +184,7 @@
         start_index = 2 if self.subclassed else 1
 
         if len((params := self.signature.parameters)) > start_index:
-            given = split(context.content[len(prefix + self.name) :])
+            given = split(context.content[len(prefix + self.name):])
             args: list[str] = []
             kwargs = {}
 
@@ -209,7 +196,8 @@
                 if data.kind == data.VAR_POSITIONAL or data.kind == data.POSITIONAL_OR_KEYWORD:
                     if arg is None:
                         if data.default is _empty:
-                            raise NotEnoughArgs(self, len(params) - 1, len(args))
+                            raise NotEnoughArgs(
+                                self, len(params) - 1, len(args))
                         arg = data.default
                     args.append(await self.convert_arg(data, arg, context))
 
@@ -217,14 +205,16 @@
                     if i == len(params) - 2:
                         if arg is None:
                             if data.default is _empty:
-                                raise NotEnoughArgs(self, len(params) - 1, len(given))
+                                raise NotEnoughArgs(
+                                    self, len(params) - 1, len(given))
                             kwargs[name] = await self.convert_arg(data, data.default, context)
                             break
                         kwargs[name] = await self.convert_arg(data, " ".join(given[i:]), context)
                     else:
                         if arg is None:
                             if data.default is _empty:
-                                raise NotEnoughArgs(self, len(params) - 1, len(given))
+                                raise NotEnoughArgs(
+                                    self, len(params) - 1, len(given))
                             arg = data.default
                         kwargs[name] = await self.convert_arg(data, arg, context)
 
@@ -241,7 +231,8 @@
                     return await self.error_handler(e, context)
             return await coro
 
-        coro = self.func(self.cog, context) if self.subclassed else self.func(context)
+        coro = self.func(
+            self.cog, context) if self.subclassed else self.func(context)
 
         if self.error_handler:
             try:
