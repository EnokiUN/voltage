--- conflicted
+++ resolved
@@ -18,17 +18,11 @@
     commands: List[:class:`Command`]
         The commands in the cog.
     """
-<<<<<<< HEAD
     __slots__ = ('name', 'description', 'commands', 'listeners', 'raw_listeners')
-=======
-
-    __slots__ = ("name", "description", "commands")
->>>>>>> 86e8142b
 
     def __init__(self, name: str, description: Optional[str] = None):
         self.name = name
         self.description = description
-<<<<<<< HEAD
         self.commands: list[Command] = [] 
         self.listeners: dict[str, Callable[..., Any]] = {}
         self.raw_listeners: dict[str, Callable[[dict], Any]] = {}
@@ -75,9 +69,6 @@
                 self.listeners[event.lower()] = func
             return func
         return inner
-=======
-        self.commands: list[Command] = []
->>>>>>> 86e8142b
 
     def add_command(self, command: Command):
         """
