from __future__ import annotations

import sys
from importlib import import_module, reload
from inspect import _empty
from types import ModuleType
from typing import TYPE_CHECKING, Any, Awaitable, Callable, Optional, Union

# internal imports
from voltage import Client, SendableEmbed, CommandNotFound, Message
from .command import Command, CommandContext

if TYPE_CHECKING:
    from .cog import Cog

<<<<<<< HEAD
class CommandsClient(Client):
=======

class Client(Client):
>>>>>>> 86e8142b
    """
    A class representing a client that uses commands.

    Attributes
    ----------
    cogs: List[:class:`Cog`]
        The cogs that are loaded.
    """
<<<<<<< HEAD
    def __init__(self, prefix: Union[str, list[str], Callable[[Message, CommandsClient], Awaitable[Any]]]):
=======

    def __init__(self, prefix: Union[str, list[str], Callable[[Message, Client], Awaitable[Any]]]):
>>>>>>> 86e8142b
        super().__init__()
        self.listeners = {"message": self.handle_commands}
        self.prefix = prefix
        self.cogs: dict[str, Cog] = {}
        self.extensions: dict[str, tuple[ModuleType, str]] = {}
        self.commands: dict[str, Command] = {
            "help": Command(self.help, "help", "Displays help for a command.", ["h", "help"], None)
        }

    async def help(self, ctx: CommandContext, target: Optional[str] = None):
        """
        Basic help command.
        """
        prefix = await self.get_prefix(ctx.message, self.prefix)
        if target is None:
            embed = SendableEmbed(
                title="Help",
                description=f"Use `{prefix}help <command>` to get help for a command.",
                colour="#fff0f0",
                icon_url=getattr(ctx.client.user.display_avatar, "url"),
            )
            text = "\n### **No Category**\n"
            for command in self.commands.values():
                if command.cog is None:
                    text += f"> {command.name}\n"
            for i in self.cogs.values():
                text += f"\n### **{i.name}**\n{i.description}\n"
                for j in i.commands:
                    text += f"\n> {j.name}"
            if embed.description:
                embed.description += text
            return await ctx.reply("Here, have a help embed", embed=embed)
        elif target in self.commands:
            command = self.commands[target]
            embed = SendableEmbed(
                title=f"Help for {command.name}",
                colour="#0000ff",
                icon_url=getattr(ctx.client.user.display_avatar, "url"),
            )
            text = str()
            usage = str()
            for (name, data) in list(command.signature.parameters.items())[1:]:
                default = f" = {data.default}" if (data.default is not _empty) and (data.default is not None) else ""
                usage += f" [{name}{default}]" if data.default is not _empty else f" <{name}>"
            text += f"\n### **Usage**\n> `{prefix}{command.name}{usage}`"
            if command.aliases:
                text += f"\n\n### **Aliases**\n> {prefix}{', '.join(command.aliases)}"
            embed.description = command.description + text if command.description else text
            return await ctx.reply("Here, have a help embed", embed=embed)
        await ctx.reply(f"Command {target} not found.")

<<<<<<< HEAD
    async def get_prefix(self, message: Message, prefix: Union[str, list[str], Callable[[Message, CommandsClient], Awaitable[Any]]]) -> str:
=======
    async def get_prefix(
        self, message: Message, prefix: Union[str, list[str], Callable[[Message, Client], Awaitable[Any]]]
    ) -> str:
>>>>>>> 86e8142b
        if message.content is None:
            raise ValueError("Message content is None.")
        if isinstance(prefix, str):
            return prefix
        elif isinstance(prefix, list):
            for p in prefix:
                if message.content.startswith(p):
                    return p
        elif callable(prefix):
            return await self.get_prefix(message, await prefix(message, self))
        return str(prefix)

    def add_command(self, command: Command):
        """
        Adds a command to the client.

        Parameters
        ----------
        command: :class:`Command`
            The command to add.
        """
        for alias in command.aliases:
            self.commands[alias] = command

    def add_cog(self, cog: Cog):
        """
        Adds a cog to the client.

        Parameters
        ----------
        cog: :class:`Cog`
            The cog to add.
        """
        self.cogs[cog.name] = cog
        for command in cog.commands:
            self.add_command(command)

    def remove_cog(self, cog: Cog) -> Cog:
        """
        Removes a cog from the client.

        Parameters
        ----------
        cog: :class:`Cog`
            The cog to remove.

        Returns
        -------
        :class:`Cog`
            The cog that was removed.
        """
        items = list(self.commands.items())
        for command_name, command in items:
            if command.cog:
                if command.cog.name == cog.name:
                    cmd = self.commands.pop(command_name)
                    del cmd
        cog = self.cogs.pop(cog.name)
        return cog

    def add_extension(self, path: str, *args, **kwargs):
        """
        Adds an extension to the client.

        Parameters
        ----------
        path: :class:`str`
            The path to the extension as a python dotpath.
        """
        module = import_module(path)
        cog = module.setup(self, *args, **kwargs)
        self.extensions[path] = (module, cog.name)
        if not hasattr(module, "setup"):
            raise AttributeError(f"Extension {path} does not have a setup function.")
        reload(module)
        self.add_cog(cog)

    def reload_extension(self, path: str):
        """
        Reloads an extension.

        Parameters
        ----------
        path: :class:`str`
            The path to the extension as a python dotpath.
        """
        self.remove_extension(path)
        self.add_extension(path)

    def remove_extension(self, path: str):
        """
        removes an extension.

        Parameters
        ----------
        path: :class:`str`
            The path to the extension as a python dotpath.
        """
        if not path in self.extensions:
            raise KeyError(f"Extension {path} does not exist.")
        module, name = self.extensions.pop(path)
        cog = self.remove_cog(self.cogs[name])
        del cog
        del module
        del name
        mod = sys.modules.pop(path)
        del mod

    def command(
        self, name: Optional[str] = None, description: Optional[str] = None, aliases: Optional[list[str]] = None
    ):
        """
        A decorator for adding commands to the client.

        Parameters
        ----------
        name: Optional[:class:`str`]
            The name of the command.
        description: Optional[:class:`str`]
            The description of the command.
        aliases: Optional[List[:class:`str`]]
            The aliases of the command.
        """

        def decorator(func: Callable[..., Awaitable[Any]]):
            command = Command(func, name, description, aliases)
            self.add_command(command)
            return command

        return decorator

    async def cog_dispatch(self, event: str, cog: Cog, *args, **kwargs):
        if func := cog.listeners.get(event):
            if self.error_handlers.get(event):
                try:
                    await func(*args, **kwargs)
                except Exception as e:
                    await self.error_handlers[event](e, *args, **kwargs)
            else:
                await func(*args, **kwargs)

    async def dispatch(self, event: str, *args, **kwargs):
        event = event.lower()

        for i in self.waits.get(event, []):
            if i[0](*args, **kwargs):
                i[1].set_result(*args, **kwargs)
                self.waits[event].remove(i)

        for cog in self.cogs.values():
            self.loop.create_task(self.cog_dispatch(event, cog, *args, **kwargs))

        if func := self.listeners.get(event):
            if self.error_handlers.get(event):
                try:
                    await func(*args, **kwargs)
                except Exception as e:
                    await self.error_handlers[event](e, *args, **kwargs)
            else:
                await func(*args, **kwargs)

    async def cog_raw_dispatch(self, event: str, cog: Cog, payload: dict[Any, Any]):
        if func := cog.raw_listeners.get(event):
            await func(payload)

    async def raw_dispatch(self, payload: dict[Any, Any]):
        event = payload["type"].lower()

        for cog in self.cogs.values():
            self.loop.create_task(self.cog_raw_dispatch(event, cog, payload))

        if func := self.raw_listeners.get(event):
            await func(payload)

    async def handle_commands(self, message: Message):
        prefix = await self.get_prefix(message, self.prefix)
        if message.content is None:
            return
        if message.content.startswith(prefix):
            content = message.content[len(prefix) :]
            command = content.split(" ")[0]
            if not command:
                return
            if command in self.commands:
                if "command" in self.error_handlers:
                    try:
                        return await self.commands[command].invoke(
                            CommandContext(message, self.commands[command], self), prefix
                        )
                    except Exception as e:
                        return await self.error_handlers["command"](
                            e, CommandContext(message, self.commands[command], self)
                        )
                return await self.commands[command].invoke(
                    CommandContext(message, self.commands[command], self), prefix
                )
            raise CommandNotFound(command)<|MERGE_RESOLUTION|>--- conflicted
+++ resolved
@@ -13,12 +13,7 @@
 if TYPE_CHECKING:
     from .cog import Cog
 
-<<<<<<< HEAD
 class CommandsClient(Client):
-=======
-
-class Client(Client):
->>>>>>> 86e8142b
     """
     A class representing a client that uses commands.
 
@@ -27,12 +22,7 @@
     cogs: List[:class:`Cog`]
         The cogs that are loaded.
     """
-<<<<<<< HEAD
     def __init__(self, prefix: Union[str, list[str], Callable[[Message, CommandsClient], Awaitable[Any]]]):
-=======
-
-    def __init__(self, prefix: Union[str, list[str], Callable[[Message, Client], Awaitable[Any]]]):
->>>>>>> 86e8142b
         super().__init__()
         self.listeners = {"message": self.handle_commands}
         self.prefix = prefix
@@ -84,13 +74,7 @@
             return await ctx.reply("Here, have a help embed", embed=embed)
         await ctx.reply(f"Command {target} not found.")
 
-<<<<<<< HEAD
     async def get_prefix(self, message: Message, prefix: Union[str, list[str], Callable[[Message, CommandsClient], Awaitable[Any]]]) -> str:
-=======
-    async def get_prefix(
-        self, message: Message, prefix: Union[str, list[str], Callable[[Message, Client], Awaitable[Any]]]
-    ) -> str:
->>>>>>> 86e8142b
         if message.content is None:
             raise ValueError("Message content is None.")
         if isinstance(prefix, str):
