from __future__ import annotations

from typing import TYPE_CHECKING, Dict, List, Literal, Optional

from .asset import Asset
from .categories import Category
from .invites import Invite

# Internal imports
from .permissions import ChannelPermissions, ServerPermissions
from .roles import Role

if TYPE_CHECKING:
    from .channels import Channel
    from .internals import CacheHandler
    from .member import Member
    from .types import (
        BanPayload,
        OnServerUpdatePayload,
        ServerPayload,
        SystemMessagesConfigPayload,
    )


class ServerBan:  # No idea why this exists tbh
    """
    A class which represents a Voltage server ban.

    Attributes
    ----------
    user: :class:`User`
        The user who was banned.
    server: :class:`Server`
        The server the user was banned from.
    reason: Optional[:class:`str`]
        The reason for the ban.
    """

    __slots__ = ("data", "cache", "reason", "user", "server")

    def __init__(self, data: BanPayload, cache: CacheHandler):
        self.data = data
        self.cache = cache
        self.reason = data.get("reason")
        self.user = cache.get_user(data["_id"]["user"])
        self.server = cache.get_server(data["_id"]["server"])

    async def unban(self):
        """
        Unbans the user from the server.
        """
        await self.cache.http.unban_member(self.server.id, self.user.id)


class SystemMessages:
    """
    A class that represents a Voltage server's system message configuration.

    Attributes
    ----------
    server: Optional[:class:`Server`]
        The server the system messages are configured for.
        I wouldn't recommend relying on this tho as it may be removed in the future as it's implementaion is honesly half-baked.
    user_joined: Optional[:class:`Channel`]
        The channel the user joined message is configured to.
    user_left: Optional[:class:`Channel`]
        The channel the user left message is configured to.
    user_banned: Optional[:class:`Channel`]
        The channel the user banned message is configured to.
    user_kicked: Optional[:class:`Channel`]
        The channel the user kicked message is configured to.
    """

    __slots__ = ("data", "cache", "server", "user_joined", "user_left", "user_banned", "user_kicked")

    def __init__(self, data: SystemMessagesConfigPayload, cache: CacheHandler):
        self.data = data
        self.cache = cache
<<<<<<< HEAD
        self.user_joined: Optional[Channel]
        self.user_left: Optional[Channel]
        self.user_banned: Optional[Channel]
        self.user_kicked: Optional[Channel]

        if user_joined := data.get('user_joined'):
            self.user_joined = cache.get_channel(user_joined)
        else:
            self.user_joined = None
        if user_left := data.get('user_left'):
            self.user_left = cache.get_channel(user_left)
        else:
            self.user_left = None
        if user_banned := data.get('user_banned'):
            self.user_banned = cache.get_channel(user_banned)
        else:
            self.user_banned = None
        if user_kicked := data.get('user_kicked'):
            self.user_kicked = cache.get_channel(user_kicked)
        else:
            self.user_kicked = None
=======
        self.user_joined = (
            cache.get_channel(data["user_joined"]) if data.get("user_joined") else None
        )  # do this again for user_left, user_banned and user_kicked
        self.user_left = cache.get_channel(data["user_left"]) if data.get("user_left") else None
        self.user_banned = cache.get_channel(data["user_banned"]) if data.get("user_banned") else None
        self.user_kicked = cache.get_channel(data["user_kicked"]) if data.get("user_kicked") else None
>>>>>>> bd266c5e
        # Thank you copilot :^)
        for i in [self.user_joined, self.user_left, self.user_banned, self.user_kicked]:
            if i:
                self.server = i.server
                break
        else:
            self.server = None


class Server:  # As of writing this this is the final major thing I have to implement before the lib is usable and sadly I am traveling in less than 12 hours so it's a race with time.
    """
    A class which represents a Voltage server.

    Attributes
    ----------
    id: :class:`str`
        The server's ID.
    name: :class:`str`
        The server's name.
    description: Optional[:class:`str`]
        The server's description.
    owner_id: :class:`str`
        The server's owner's ID.
    owner: :class:`User`
        The server's owner.
    nsfw: :class:`bool`
        Whether the server is NSFW or not.
    system_messages: Optional[:class:`SystemMessages`]
        The server's system message configuration.
    icon: Optional[:class:`Asset`]
        The server's icon.
    banner: Optional[:class:`Asset`]
        The server's banner.
    members: List[:class:`Member`]
        The server's members.
    channels: List[:class:`Channel`]
        The server's channels.
    roles: List[:class:`Role`]
        The server's roles.
    categories: List[:class:`Category`]
        The server's categories.
    """
<<<<<<< HEAD
    __slots__ = ('data', 'cache', 'id', 'name', 'description', 'owner_id', 'owner', 'nsfw', 'system_messages', 'icon', 'banner', 'channel_ids', 'member_ids', 'default_channel_permissions', 'default_role_permissions', 'category_ids', 'role_ids')
=======

    __slots__ = (
        "data",
        "cache",
        "id",
        "name",
        "description",
        "owner_id",
        "owner",
        "nsfw",
        "system_messages",
        "icon",
        "banner",
        "members",
        "channels",
        "roles",
        "categories",
        "channel_ids",
        "member_ids",
        "default_channel_permissions",
        "default_role_permissions",
        "category_ids",
        "role_ids",
    )
>>>>>>> bd266c5e

    def __init__(self, data: ServerPayload, cache: CacheHandler):
        self.data = data
        self.cache = cache
        self.id = data["_id"]
        self.name = data["name"]
        self.description = data.get("description")
        self.owner_id = data["owner"]
        self.owner = cache.get_user(self.owner_id)
        self.nsfw = data.get("nsfw", False)

        self.system_messages: Optional[SystemMessages]
        if system_messages := data.get("system_messages"):
            self.system_messages = SystemMessages(system_messages, cache)
        else:
            self.system_messages = None

        self.default_channel_permissions = ChannelPermissions.new_with_flags(data["default_permissions"][0])
        self.default_role_permissions = ServerPermissions.new_with_flags(data["default_permissions"][1])
        self.category_ids = {i["id"]: Category(i, cache) for i in data.get("categories", [])}

        self.icon: Optional[Asset]
        if icon := data.get("icon"):
            self.icon = Asset(icon, cache.http)
        else:
            self.icon = None

        self.banner: Optional[Asset]
        if banner := data.get("banner"):
            self.banner = Asset(banner, cache.http)
        else:
            self.banner = None

<<<<<<< HEAD
        self.channel_ids = {i: cache.get_channel(i) for i in data.get('channels', [])}
        self.role_ids = {id: Role(role_data, id, self, cache.http) for id, role_data in data.get('roles', {}).items()}
        self.member_ids: Dict[str, Member] = {}
=======
        self.channel_ids = {i: cache.get_channel(i) for i in data.get("channels", [])}
        self.role_ids = {id: Role(role_data, id, self, cache.http) for id, role_data in data.get("roles", {}).items()}
        self.member_ids: Dict[str, Member]
>>>>>>> bd266c5e

    def _add_member(self, member: Member):
        """
        A function used by the websocket handler to add a member to the server object.

        You ***really*** shouldn't call this function manually.
        """
        self.member_ids[member.id] = member

    def _update(self, data: OnServerUpdatePayload):
        if clear := data.get("clear"):
            if clear == "Icon":
                self.icon = None
            elif clear == "Banner":
                self.banner = None
            elif clear == "Description":
                self.description = None

        if new := data.get("data"):
            if owner := new.get("owner"):
                self.owner_id = owner
                self.owner = self.cache.get_user(owner)
            if name := new.get("name"):
                self.name = name
            if description := new.get("description"):
                self.description = description
            if nsfw := new.get("nsfw"):
                self.nsfw = nsfw
            if icon := new.get("icon"):
                self.icon = Asset(icon, self.cache.http)
            if banner := new.get("banner"):
                self.banner = Asset(banner, self.cache.http)
            if system_messages := new.get("system_messages"):
                self.system_messages = SystemMessages(system_messages, self.cache)
            if default_permissions := new.get("default_permissions"):
                self.default_channel_permissions = ChannelPermissions.new_with_flags(default_permissions[0])
                self.default_role_permissions = ServerPermissions.new_with_flags(default_permissions[1])
            if categories := new.get("categories"):
                self.category_ids = {i["id"]: Category(i, self.cache) for i in categories}

    # do the same for members, roles, and categories
    @property
    def channels(self) -> List[Channel]:
        """
        A list of all the channels this server has.
        """
        return list(self.channel_ids.values())

    @property
    def members(self) -> List[Member]:
        """
        A list of all the members this server has.
        """
        return list(self.member_ids.values())

    @property
    def roles(self) -> List[Role]:
        """
        A list of all the roles this server has.
        """
        return list(self.role_ids.values())

    @property
    def categories(self) -> List[Category]:
        """
        A list of all the categories this server has.
        """
        return list(self.category_ids.values())

    def __str__(self):
        return self.name

    def __repr__(self):
        return f"<Server id={self.id} name={self.name}>"

    def get_channel(self, channel_id: str) -> Optional[Channel]:
        """
        Gets a channel by its ID.

        Parameters
        ----------
        channel_id: str
            The ID of the channel to get.

        Returns
        -------
        Optional[:class:`Channel`]
            The channel with the given ID, or None if it doesn't exist.
        """
        return self.channel_ids.get(channel_id)

    def get_member(self, member_id: str) -> Optional[Member]:
        """
        Gets a member by its ID.

        Parameters
        ----------
        member_id: str
            The ID of the member to get.

        Returns
        -------
        Optional[:class:`Member`]
            The member with the given ID, or None if it doesn't exist.
        """
        return self.member_ids.get(member_id)

    def get_role(self, role_id: str) -> Optional[Role]:
        """
        Gets a role by its ID.

        Parameters
        ----------
        role_id: str
            The ID of the role to get.

        Returns
        -------
        Optional[:class:`Role`]
            The role with the given ID, or None if it doesn't exist.
        """
        return self.role_ids.get(role_id)

    def get_category(self, category_id: str) -> Optional[Category]:
        """
        Gets a category by its ID.

        Parameters
        ----------
        category_id: str
            The ID of the category to get.

        Returns
        -------
        Optional[:class:`Category`]
            The category with the given ID, or None if it doesn't exist.
        """
        return self.category_ids.get(category_id)

    async def set_default_permissions(
        self, channel_permissions: ChannelPermissions, role_permissions: ServerPermissions
    ):
        """
        Sets the default permissions for the server.

        Parameters
        ----------
        channel_permissions: :class:`ChannelPermissions`
            The channel permissions to set.
        role_permissions: :class:`ServerPermissions`
            The role permissions to set.
        """
        await self.cache.http.set_default_permissions(self.id, channel_permissions.flags, role_permissions.flags)

    async def create_channel(
        self, name: str, description: Optional[str] = None, nsfw: bool = False, type: Literal["Text", "Voice"] = "Text"
    ):
        """
        Creates a channel in this server.

        Parameters
        ----------
        name: str
            The name of the channel to create.
        description: Optional[str]
            The description of the channel to create.
        nsfw: Optional[bool]
            Whether the channel is NSFW or not.
        type: Optional[:class:`Literal`]
            The type of channel to create.

        Returns
        -------
        :class:`Channel`
            The channel that was created.
        """
        data = await self.cache.http.create_channel(self.id, type=type, name=name, description=description, nsfw=nsfw)
        return self.cache.add_channel(data)

    async def create_role(self, name: str):
        """
        Creates a role in this server.

        Parameters
        ----------
        name: str
            The name of the role to create.

        Returns
        -------
        :class:`Role`
            The role that was created.
        """
        data = await self.cache.http.create_role(self.id, name=name)
        return Role(data, self.id, self, self.cache.http)

    async def leave(self):
        """
        Leaves the server.

        .. note::

            Due to revolt api being *weird*, if the bot owns the server (somehow), it will delete it instead of leaving.
        """
        await self.cache.http.delete_server(self.id)

    async def fetch_invites(self):
        """
        Fetches all the invites for this server.

        Returns
        -------
        List[:class:`Invite`]
            A list of all the invites for this server.
        """
        data = await self.cache.http.fetch_invites(self.id)
        return [Invite.from_partial(i["_id"], i, self.cache) for i in data]

    async def fetch_member(self, member_id: str) -> Member:
        """
        Fetches a member from this server.

        Parameters
        ----------
        member_id: str
            The ID of the member to fetch.

        Returns
        -------
        :class:`Member`
            The member with the given ID.
        """
        return await self.cache.fetch_member(self.id, member_id)

    async def fetch_bans(self):
        """
        Fetches all the bans for this server.

        Returns
        -------
        List[:class:`Ban`]
            A list of all the bans for this server.
        """
        data = await self.cache.http.fetch_bans(self.id)
        return [ServerBan(i, self.cache) for i in data]<|MERGE_RESOLUTION|>--- conflicted
+++ resolved
@@ -76,7 +76,6 @@
     def __init__(self, data: SystemMessagesConfigPayload, cache: CacheHandler):
         self.data = data
         self.cache = cache
-<<<<<<< HEAD
         self.user_joined: Optional[Channel]
         self.user_left: Optional[Channel]
         self.user_banned: Optional[Channel]
@@ -98,14 +97,6 @@
             self.user_kicked = cache.get_channel(user_kicked)
         else:
             self.user_kicked = None
-=======
-        self.user_joined = (
-            cache.get_channel(data["user_joined"]) if data.get("user_joined") else None
-        )  # do this again for user_left, user_banned and user_kicked
-        self.user_left = cache.get_channel(data["user_left"]) if data.get("user_left") else None
-        self.user_banned = cache.get_channel(data["user_banned"]) if data.get("user_banned") else None
-        self.user_kicked = cache.get_channel(data["user_kicked"]) if data.get("user_kicked") else None
->>>>>>> bd266c5e
         # Thank you copilot :^)
         for i in [self.user_joined, self.user_left, self.user_banned, self.user_kicked]:
             if i:
@@ -148,34 +139,7 @@
     categories: List[:class:`Category`]
         The server's categories.
     """
-<<<<<<< HEAD
     __slots__ = ('data', 'cache', 'id', 'name', 'description', 'owner_id', 'owner', 'nsfw', 'system_messages', 'icon', 'banner', 'channel_ids', 'member_ids', 'default_channel_permissions', 'default_role_permissions', 'category_ids', 'role_ids')
-=======
-
-    __slots__ = (
-        "data",
-        "cache",
-        "id",
-        "name",
-        "description",
-        "owner_id",
-        "owner",
-        "nsfw",
-        "system_messages",
-        "icon",
-        "banner",
-        "members",
-        "channels",
-        "roles",
-        "categories",
-        "channel_ids",
-        "member_ids",
-        "default_channel_permissions",
-        "default_role_permissions",
-        "category_ids",
-        "role_ids",
-    )
->>>>>>> bd266c5e
 
     def __init__(self, data: ServerPayload, cache: CacheHandler):
         self.data = data
@@ -209,15 +173,9 @@
         else:
             self.banner = None
 
-<<<<<<< HEAD
         self.channel_ids = {i: cache.get_channel(i) for i in data.get('channels', [])}
         self.role_ids = {id: Role(role_data, id, self, cache.http) for id, role_data in data.get('roles', {}).items()}
         self.member_ids: Dict[str, Member] = {}
-=======
-        self.channel_ids = {i: cache.get_channel(i) for i in data.get("channels", [])}
-        self.role_ids = {id: Role(role_data, id, self, cache.http) for id, role_data in data.get("roles", {}).items()}
-        self.member_ids: Dict[str, Member]
->>>>>>> bd266c5e
 
     def _add_member(self, member: Member):
         """
